--- conflicted
+++ resolved
@@ -18,21 +18,17 @@
 violate any copyrights that exist in this work.
 '''
 
-<<<<<<< HEAD
-from keylime import common
-from keylime import keylime_logging
-=======
-import common
-import keylime_logging
->>>>>>> 2d151bc1
-logger = keylime_logging.init_logging('keylime_sqlite')
 import os
 import sqlite3
-
 try:
     import simplejson as json
 except ImportError:
     raise("Simplejson is mandatory, please install")
+
+from keylime import common
+from keylime import keylime_logging
+
+logger = keylime_logging.init_logging('keylime_sqlite')
 
 class KeylimeDB():
     db_filename = None
